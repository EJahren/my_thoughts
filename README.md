<<<<<<< HEAD
# My thoughts

[Mutation testing](./fault_injection.md)
=======
# Mutation testing: the superpower you always had but didn't know about

# THIS IS A DRAFT!

When do you know whether you have added sufficient amount of
test cases? Perhaps you use TDD and stop once the feature,
is completed, but then are you really sure that those are all
the cases? Also, there is no lasting proof that TDD was
applied, so how can your coworkers verify that there are arr sufficient
tests? Perhaps you aim for high line coverage? Indeed, uncovered code nearly
always signals missing test cases, but 100% coverage does not mean no missing
test cases.

I have found, again and again, that [mutation testing](https://en.wikipedia.org/wiki/Mutation_testing) is an invaluable tool to uncover gaps in test coverage (which often leads to discovering bugs),
and faulty error handling. You can use tools such as [mutmut](pypi.org/mutmut]
which apply the technique automatically using a fixed set of patterns
(change +1 to -1, mangle strings, etc.) to create "mutants" from, but
performing the steps manually means you can
be more creative with your mutants. In essence, mutation testing is just
the pragmatic application of the following advice:


> Never trust a test you haven't seen fail
>https://youtu.be/kTcDBYCpj7Q
> Marit van Dijk
> “Use Testing to Develop Better Software Faster”
> medium.com/97-things/use-testing-to-develop-better-software-faster-9dd2616543d3

This analysis has been given many names, G. M. Weinberg called it
"bebugging" in "The pshychology of Computer Programming" (1970). In more
general terms we may call it [fault injection](https://en.wikipedia.org/wiki/Fault_injection).
Simply change the program slightly to a buggy mutant program and see if the tests fail. Mutants
it passes the tests.

So let's take a truly toy example borrowed from [Kevlin
Henney's "structure and interpretation of test
cases"](https://www.youtube.com/watch?v=MWsk1h8pv2Q&t=892s). Let's implement
is_leap_year in python.

## leap year mutants

As far as I am concerned, there is only one correct way of doing this
in python:


```python
from calendar import isleap
```

But for the sake of argument, let's have a specification:

> To be a leap year, the year number must be divisible by four – except for
> years divisble by 100, unless they are also be divisible by 400.

The first part of this specification translates very easily into a test:

```python
import pytest

@pytest.mark.parametrize("year", [1904, 1914, 1918, 1939, 1945, 1908, 2004])
def test_that_only_years_divisible_by_four_are_leap_years(year):
    if year % 4 != 0:
        assert not is_leap_year(year)
```

Now this test has a bit of logic in it, that isn't really necessary. Many would
consider this a bit of a code smell, and I agree. However, it is the direct
translation of the specification. Also, writing the test in this way makes it
very easy to translate into a property test using
[hypothesis](hypothesis.works) so you get to have a large amount of test cases
basically for free, which I am a big fan of. Hopefully, the logic doesn't
hide anything nefarious from us...

Now, lets err on the side of following TDD too literally, and get going
with some implementation. Perhaps not everyone would agree at this point,
but later we will have some fun, I promise!

```python
def is_leap_year(year: int) -> bool:
    return year % 4 == 0
```

Clearly flawed, and if you have ever done any programming with dates you
are probably sitting uncomfortably in your chair right now. So lets move swiftly on:

```python
@pytest.mark.parametrize("year", [1600, 1700, 1800, 1900])
def test_that_years_divisible_by_100_are_not_leap_years_unless_divisible_by_400(year):
    if year % 100 == 0:
        assert not is_leap_year(year) or year % 400 == 0

```

which brings us to the final implementation:

```python
def is_leap_year(year: int) -> bool:
    return (year % 4 == 0
      and year % 100 != 0
      or year % 400 == 0
    )
```

As already noted by Kevlin Henney, this isn't very readable for humans, but it
is really easy to create mutants of. There are three comparisons, two boolean
connectives, 3 modulos and 6 integer constants. Each one of those can be
changed to create a mutant. So for instance `year % 4 == 0 and year % 231 != 0
or year % 400 == 0` is an obviously incorrect mutant, while `year % 4 == 0 or
year % 100 != 0 and year % 400 == 0` is more subtle. Luckily, both mutants are
killed by our tests, but how many mutants can we come up with that aren't
killed? Turns out the following implementation passes the tests:


```python
def is_leap_year(year: int) -> bool:
    return False
```

Now, admittedly I have played a bit of a trick. The tests have tried their best
to translate the requirements as written but have conveniently not observed any
of the return values directly. In the specification there is a case hidden by
natural language:


> Year numbers divisible by four and not divisible by 100 are leap years

So lets add that:

```python

@pytest.mark.parametrize("year", [1900, 1908, 1914, 1918, 2004])
def test_that_years_divisible_by_4_and_not_by_100_are_leap_years(year):
    if year % 4 == 0 and year % 100 != 0:
        assert is_leap_year(year)
```


## Why didn't my TDD discover the hidden test case?

Arguably, I made a mistake by not creating the following
function first:

```python
def is_leap_year(year: int) -> bool:
    return False
```

And then running the tests to check that they were still red.
To be honest, I genuinly did not realise that constant False
passed the test the first time I implemented that function.

I don't think anyone would suggest that we throw away the code
and start implementing from scratch. Fundamentally, we are not
trying to ensure that "good TDD practice was observed", what we
actually want out of the process is that:

* All of the code is designed to be testable
* Every requirement has a test and all code is needed for a requirement
* All tests can fail for some incorrect version of the code

These are certainly great goals and TDD is a really efficient way of getting
there. It's like buying the groceries on the way home from work; you save
yourself two trips. That being said, we really want it to do at least one more
thing:

* There should be enough test cases to avoid bugs

As has been repeated ad nauseum, testing cannot prove the absense of bugs,
but at least it shouldn't be too easy to imagine bugs that are not caught.
>>>>>>> b693d6cf
<|MERGE_RESOLUTION|>--- conflicted
+++ resolved
@@ -1,175 +1,4 @@
-<<<<<<< HEAD
+
 # My thoughts
 
-[Mutation testing](./fault_injection.md)
-=======
-# Mutation testing: the superpower you always had but didn't know about
-
-# THIS IS A DRAFT!
-
-When do you know whether you have added sufficient amount of
-test cases? Perhaps you use TDD and stop once the feature,
-is completed, but then are you really sure that those are all
-the cases? Also, there is no lasting proof that TDD was
-applied, so how can your coworkers verify that there are arr sufficient
-tests? Perhaps you aim for high line coverage? Indeed, uncovered code nearly
-always signals missing test cases, but 100% coverage does not mean no missing
-test cases.
-
-I have found, again and again, that [mutation testing](https://en.wikipedia.org/wiki/Mutation_testing) is an invaluable tool to uncover gaps in test coverage (which often leads to discovering bugs),
-and faulty error handling. You can use tools such as [mutmut](pypi.org/mutmut]
-which apply the technique automatically using a fixed set of patterns
-(change +1 to -1, mangle strings, etc.) to create "mutants" from, but
-performing the steps manually means you can
-be more creative with your mutants. In essence, mutation testing is just
-the pragmatic application of the following advice:
-
-
-> Never trust a test you haven't seen fail
->https://youtu.be/kTcDBYCpj7Q
-> Marit van Dijk
-> “Use Testing to Develop Better Software Faster”
-> medium.com/97-things/use-testing-to-develop-better-software-faster-9dd2616543d3
-
-This analysis has been given many names, G. M. Weinberg called it
-"bebugging" in "The pshychology of Computer Programming" (1970). In more
-general terms we may call it [fault injection](https://en.wikipedia.org/wiki/Fault_injection).
-Simply change the program slightly to a buggy mutant program and see if the tests fail. Mutants
-it passes the tests.
-
-So let's take a truly toy example borrowed from [Kevlin
-Henney's "structure and interpretation of test
-cases"](https://www.youtube.com/watch?v=MWsk1h8pv2Q&t=892s). Let's implement
-is_leap_year in python.
-
-## leap year mutants
-
-As far as I am concerned, there is only one correct way of doing this
-in python:
-
-
-```python
-from calendar import isleap
-```
-
-But for the sake of argument, let's have a specification:
-
-> To be a leap year, the year number must be divisible by four – except for
-> years divisble by 100, unless they are also be divisible by 400.
-
-The first part of this specification translates very easily into a test:
-
-```python
-import pytest
-
-@pytest.mark.parametrize("year", [1904, 1914, 1918, 1939, 1945, 1908, 2004])
-def test_that_only_years_divisible_by_four_are_leap_years(year):
-    if year % 4 != 0:
-        assert not is_leap_year(year)
-```
-
-Now this test has a bit of logic in it, that isn't really necessary. Many would
-consider this a bit of a code smell, and I agree. However, it is the direct
-translation of the specification. Also, writing the test in this way makes it
-very easy to translate into a property test using
-[hypothesis](hypothesis.works) so you get to have a large amount of test cases
-basically for free, which I am a big fan of. Hopefully, the logic doesn't
-hide anything nefarious from us...
-
-Now, lets err on the side of following TDD too literally, and get going
-with some implementation. Perhaps not everyone would agree at this point,
-but later we will have some fun, I promise!
-
-```python
-def is_leap_year(year: int) -> bool:
-    return year % 4 == 0
-```
-
-Clearly flawed, and if you have ever done any programming with dates you
-are probably sitting uncomfortably in your chair right now. So lets move swiftly on:
-
-```python
-@pytest.mark.parametrize("year", [1600, 1700, 1800, 1900])
-def test_that_years_divisible_by_100_are_not_leap_years_unless_divisible_by_400(year):
-    if year % 100 == 0:
-        assert not is_leap_year(year) or year % 400 == 0
-
-```
-
-which brings us to the final implementation:
-
-```python
-def is_leap_year(year: int) -> bool:
-    return (year % 4 == 0
-      and year % 100 != 0
-      or year % 400 == 0
-    )
-```
-
-As already noted by Kevlin Henney, this isn't very readable for humans, but it
-is really easy to create mutants of. There are three comparisons, two boolean
-connectives, 3 modulos and 6 integer constants. Each one of those can be
-changed to create a mutant. So for instance `year % 4 == 0 and year % 231 != 0
-or year % 400 == 0` is an obviously incorrect mutant, while `year % 4 == 0 or
-year % 100 != 0 and year % 400 == 0` is more subtle. Luckily, both mutants are
-killed by our tests, but how many mutants can we come up with that aren't
-killed? Turns out the following implementation passes the tests:
-
-
-```python
-def is_leap_year(year: int) -> bool:
-    return False
-```
-
-Now, admittedly I have played a bit of a trick. The tests have tried their best
-to translate the requirements as written but have conveniently not observed any
-of the return values directly. In the specification there is a case hidden by
-natural language:
-
-
-> Year numbers divisible by four and not divisible by 100 are leap years
-
-So lets add that:
-
-```python
-
-@pytest.mark.parametrize("year", [1900, 1908, 1914, 1918, 2004])
-def test_that_years_divisible_by_4_and_not_by_100_are_leap_years(year):
-    if year % 4 == 0 and year % 100 != 0:
-        assert is_leap_year(year)
-```
-
-
-## Why didn't my TDD discover the hidden test case?
-
-Arguably, I made a mistake by not creating the following
-function first:
-
-```python
-def is_leap_year(year: int) -> bool:
-    return False
-```
-
-And then running the tests to check that they were still red.
-To be honest, I genuinly did not realise that constant False
-passed the test the first time I implemented that function.
-
-I don't think anyone would suggest that we throw away the code
-and start implementing from scratch. Fundamentally, we are not
-trying to ensure that "good TDD practice was observed", what we
-actually want out of the process is that:
-
-* All of the code is designed to be testable
-* Every requirement has a test and all code is needed for a requirement
-* All tests can fail for some incorrect version of the code
-
-These are certainly great goals and TDD is a really efficient way of getting
-there. It's like buying the groceries on the way home from work; you save
-yourself two trips. That being said, we really want it to do at least one more
-thing:
-
-* There should be enough test cases to avoid bugs
-
-As has been repeated ad nauseum, testing cannot prove the absense of bugs,
-but at least it shouldn't be too easy to imagine bugs that are not caught.
->>>>>>> b693d6cf
+[Mutation testing](./fault_injection.md)